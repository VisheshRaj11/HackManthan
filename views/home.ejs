<% layout("layouts/boilerplate") %>

<div class="relative w-full min-h-[99.9vh] flex items-center justify-center overflow-hidden bg-gray-900">
    
    <img class="absolute inset-0 w-full h-full object-cover z-0 opacity-90" src="/beautiful-starry-sky-town.jpg" alt="Starry sky over a town">
    
    <div class="relative z-20 text-center p-4">
        <h1 class="text-6xl sm:text-7xl md:text-9xl font-black uppercase text-transparent bg-clip-text bg-gradient-to-r from-gray-600 via-white to-blue-700 tracking-tighter leading-none animate-fadeInUp" style="animation-delay: 0.2s;">
            Wings AI
        </h1>
        
        <div class="h-[60px]">
            <h2 id="typing-text" class="mt-4 text-2xl sm:text-3xl md:text-4xl font-light text-emerald-200 animate-fadeInUp" style="animation-delay: 0.4s;">
            </h2>
        </div>
        
        <p class="mt-8 text-base md:text-lg text-gray-300 max-w-2xl mx-auto animate-fadeInUp" style="animation-delay: 0.6s;">
            Our advanced AI continuously monitors live camera feeds, providing up-to-the-second analysis of traffic flow and road safety. Instantly detect incidents, identify congestion, and unlock the data needed for smarter, safer road management.
        </p>
        
        <div class="mt-12 animate-fadeInUp" style="animation-delay: 0.8s;">
<<<<<<< HEAD
           <%if(user){%>
                 <a href="/analysis"
                    class="bg-white/10 backdrop-blur-md border border-white/20 text-white font-semibold py-3 px-8 rounded-full 
                            transition-all duration-300 ease-in-out
                            hover:bg-white/20 hover:border-white/30 transform hover:scale-105 hover:shadow-lg hover:shadow-cyan-500/20">
                        Explore Features
                </a>
            <%}else{%>
                <a href="/login"
                    class="bg-white/10 backdrop-blur-md border border-white/20 text-white font-semibold py-3 px-8 rounded-full 
                            transition-all duration-300 ease-in-out
                            hover:bg-white/20 hover:border-white/30 transform hover:scale-105 hover:shadow-lg hover:shadow-cyan-500/20">
                        Sign In</I>
                </a>
            <%}%>
=======
            <%if(user){%>
                <a href="/analysis"
                   class="bg-white/10 backdrop-blur-md border border-white/20 text-white font-semibold py-3 px-8 rounded-full 
                           transition-all duration-300 ease-in-out
                           hover:bg-white/20 hover:border-white/30 transform hover:scale-105 hover:shadow-lg hover:shadow-cyan-500/20">
                       Explore Features
               </a>
           <%}else{%>
               <a href="/login"
                   class="bg-white/10 backdrop-blur-md border border-white/20 text-white font-semibold py-3 px-8 rounded-full 
                           transition-all duration-300 ease-in-out
                           hover:bg-white/20 hover:border-white/30 transform hover:scale-105 hover:shadow-lg hover:shadow-cyan-500/20">
                       Sign In</I>
               </a>
           <%}%>
>>>>>>> f9fd2ddf
        </div>
    </div>
</div>

<div class="w-full h-[1px] relative overflow-hidden bg-gradient-to-r from-red-500 via-pink-500 to-blue-500">
    <div class="scanner-shine"></div>
</div>

<section id="analysis-section" class="relative h-[100vh] bg-gray-900 flex flex-col items-center justify-center p-4 overflow-hidden">
    <div id="particles-js" class="absolute inset-0 z-0"></div>

    <div class="relative z-10 text-center flex flex-col items-center">
        <h2 class="text-4xl md:text-5xl font-bold text-white mb-4 animate-fadeInUp" style="animation-delay: 0.2s;">
            Real-Time Road Intelligence
        </h2>
        <p class="text-gray-400 text-lg max-w-2xl mb-10 animate-fadeInUp" style="animation-delay: 0.4s;">
            Submit any URL to our AI for a comprehensive analysis of its content, security, and performance.
        </p>

        <form action="/analysis" method="GET" class="w-full max-w-xl flex flex-col sm:flex-row items-center gap-4 animate-fadeInUp" style="animation-delay: 0.6s;">
            <div class="relative w-full">
                <svg class="absolute left-4 top-1/2 -translate-y-1/2 w-5 h-5 text-gray-500" xmlns="http://www.w3.org/2000/svg" fill="none" viewBox="0 0 24 24" stroke-width="1.5" stroke="currentColor">
                    <path stroke-linecap="round" stroke-linejoin="round" d="M13.19 8.688a4.5 4.5 0 011.242 7.244l-4.5 4.5a4.5 4.5 0 01-6.364-6.364l1.757-1.757m13.35-.622l1.757-1.757a4.5 4.5 0 00-6.364-6.364l-4.5 4.5a4.5 4.5 0 001.242 7.244" />
                </svg>
                <input
                    type="url"
                    name="videoUrl"
                    placeholder="Enter stream URL (e.g., http://192.168.1.5:8080/video)"
                    class="w-full bg-gray-800/50 backdrop-blur-sm border border-gray-700 text-white placeholder-gray-500 text-lg rounded-full py-4 pl-12 pr-4 focus:outline-none focus:ring-2 focus:ring-pink-500 transition-all duration-300"
                >
            </div>
<<<<<<< HEAD

=======
>>>>>>> f9fd2ddf
            <%const buttonColor = user ? "bg-gradient-to-r from-red-500 via-pink-500 to-blue-500 text-white":"bg-gradient-to-r from-gray-300 via-white to-blue-500 text-black"%>

            <button 
            <%if(!user){ %>
              disabled
            <%}%>
            type="submit" class="w-full sm:w-auto flex-shrink-0 <%=buttonColor%> font-bold py-4 px-8 rounded-full transition-transform duration-300 transform hover:scale-105 hover:shadow-xl hover:shadow-pink-500/30">
                Get Analysis
            </button>
        </form>
    </div>
</section>



<div class="w-full h-[1px] relative overflow-hidden bg-gradient-to-r from-red-500 via-pink-500 to-blue-500">
    <div class="scanner-shine"></div>
</div>

<section id="features" class="relative w-full bg-black py-20 sm:py-24 overflow-hidden">
    <div class="absolute top-1/4 left-0 w-96 h-96 bg-blue-500/20 rounded-full filter blur-3xl animate-blob opacity-30"></div>
    <div class="absolute bottom-1/4 right-0 w-96 h-96 bg-red-500/20 rounded-full filter blur-3xl animate-blob animation-delay-4000 opacity-30"></div>

    <div class="relative max-w-7xl mx-auto px-4 sm:px-6 lg:px-8 z-10">
        <div class="text-center mb-16">
            <h2 class="text-4xl md:text-5xl font-bold text-white mb-4">
                An Intelligence Layer for the Real World
            </h2>
            <p class="text-gray-400 text-lg max-w-3xl mx-auto">
                Our platform transforms standard video feeds into a stream of actionable, real-time intelligence.
            </p>
        </div>

        <div class="grid grid-cols-1 md:grid-cols-2 lg:grid-cols-3 gap-8">

            <div class="feature-card p-px rounded-2xl">
                <div class="h-full w-full bg-gray-900 rounded-2xl p-8 flex flex-col items-start">
                    <div class="p-3 mb-6 rounded-lg bg-gradient-to-br from-red-500/20 to-pink-500/20 text-pink-400">
                         <svg xmlns="http://www.w3.org/2000/svg" class="h-8 w-8" fill="none" viewBox="0 0 24 24" stroke="currentColor" stroke-width="2">
                            <path stroke-linecap="round" stroke-linejoin="round" d="M12 9v2m0 4h.01m-6.938 4h13.856c1.54 0 2.502-1.667 1.732-3L13.732 4c-.77-1.333-2.694-1.333-3.464 0L3.34 16c-.77 1.333.192 3 1.732 3z" />
                        </svg>
                    </div>
                    <h3 class="text-2xl font-bold text-white mb-3">Real-Time Incident Detection</h3>
                    <p class="text-gray-400">
                        Our AI instantly identifies accidents, stalled vehicles, and road hazards the moment they occur, enabling immediate response.
                    </p>
                </div>
            </div>

            <div class="feature-card p-px rounded-2xl" style="animation-delay: 200ms;">
                 <div class="h-full w-full bg-gray-900 rounded-2xl p-8 flex flex-col items-start">
                    <div class="p-3 mb-6 rounded-lg bg-gradient-to-br from-blue-500/20 to-cyan-500/20 text-cyan-400">
                        <svg xmlns="http://www.w3.org/2000/svg" class="h-8 w-8" fill="none" viewBox="0 0 24 24" stroke="currentColor" stroke-width="2">
                            <path stroke-linecap="round" stroke-linejoin="round" d="M13 7h8m0 0v8m0-8l-8 8-4-4-6 6" />
                        </svg>
                    </div>
                    <h3 class="text-2xl font-bold text-white mb-3">Predictive Traffic Analysis</h3>
                    <p class="text-gray-400">
                        Analyze historical and live data to forecast congestion points before they happen and optimize traffic flow dynamically.
                    </p>
                </div>
            </div>
            
            <div class="feature-card p-px rounded-2xl" style="animation-delay: 400ms;">
                 <div class="h-full w-full bg-gray-900 rounded-2xl p-8 flex flex-col items-start">
                    <div class="p-3 mb-6 rounded-lg bg-gradient-to-br from-pink-500/20 to-purple-500/20 text-purple-400">
                         <svg xmlns="http://www.w3.org/2000/svg" class="h-8 w-8" fill="none" viewBox="0 0 24 24" stroke="currentColor" stroke-width="2">
                             <path stroke-linecap="round" stroke-linejoin="round" d="M5 12h14M5 12a2 2 0 01-2-2V6a2 2 0 012-2h14a2 2 0 012 2v4a2 2 0 01-2 2M5 12a2 2 0 00-2 2v4a2 2 0 002 2h14a2 2 0 002-2v-4a2 2 0 00-2-2m-2-4h.01M17 16h.01" />
                        </svg>
                    </div>
                    <h3 class="text-2xl font-bold text-white mb-3">Actionable Data & Alerts</h3>
                    <p class="text-gray-400">
                        Receive clear, concise alerts and integrate rich data directly into your existing traffic management dashboards and systems.
                    </p>
                </div>
            </div>

            <div class="feature-card p-px rounded-2xl">
                <div class="h-full w-full bg-gray-900 rounded-2xl p-8 flex flex-col items-start">
                    <div class="p-3 mb-6 rounded-lg bg-gradient-to-br from-red-500/20 to-pink-500/20 text-pink-400">
                         <svg xmlns="http://www.w3.org/2000/svg" class="h-8 w-8" fill="none" viewBox="0 0 24 24" stroke="currentColor" stroke-width="2">
                            <path stroke-linecap="round" stroke-linejoin="round" d="M12 9v2m0 4h.01m-6.938 4h13.856c1.54 0 2.502-1.667 1.732-3L13.732 4c-.77-1.333-2.694-1.333-3.464 0L3.34 16c-.77 1.333.192 3 1.732 3z" />
                        </svg>
                    </div>
                    <h3 class="text-2xl font-bold text-white mb-3">Real-Time Incident Detection</h3>
                    <p class="text-gray-400">
                        Our AI instantly identifies accidents, stalled vehicles, and road hazards the moment they occur, enabling immediate response.
                    </p>
                </div>
            </div>

            <div class="feature-card p-px rounded-2xl" style="animation-delay: 200ms;">
                 <div class="h-full w-full bg-gray-900 rounded-2xl p-8 flex flex-col items-start">
                    <div class="p-3 mb-6 rounded-lg bg-gradient-to-br from-blue-500/20 to-cyan-500/20 text-cyan-400">
                        <svg xmlns="http://www.w3.org/2000/svg" class="h-8 w-8" fill="none" viewBox="0 0 24 24" stroke="currentColor" stroke-width="2">
                            <path stroke-linecap="round" stroke-linejoin="round" d="M13 7h8m0 0v8m0-8l-8 8-4-4-6 6" />
                        </svg>
                    </div>
                    <h3 class="text-2xl font-bold text-white mb-3">Predictive Traffic Analysis</h3>
                    <p class="text-gray-400">
                        Analyze historical and live data to forecast congestion points before they happen and optimize traffic flow dynamically.
                    </p>
                </div>
            </div>
            
            <div class="feature-card p-px rounded-2xl" style="animation-delay: 400ms;">
                 <div class="h-full w-full bg-gray-900 rounded-2xl p-8 flex flex-col items-start">
                    <div class="p-3 mb-6 rounded-lg bg-gradient-to-br from-pink-500/20 to-purple-500/20 text-purple-400">
                         <svg xmlns="http://www.w3.org/2000/svg" class="h-8 w-8" fill="none" viewBox="0 0 24 24" stroke="currentColor" stroke-width="2">
                             <path stroke-linecap="round" stroke-linejoin="round" d="M5 12h14M5 12a2 2 0 01-2-2V6a2 2 0 012-2h14a2 2 0 012 2v4a2 2 0 01-2 2M5 12a2 2 0 00-2 2v4a2 2 0 002 2h14a2 2 0 002-2v-4a2 2 0 00-2-2m-2-4h.01M17 16h.01" />
                        </svg>
                    </div>
                    <h3 class="text-2xl font-bold text-white mb-3">Actionable Data & Alerts</h3>
                    <p class="text-gray-400">
                        Receive clear, concise alerts and integrate rich data directly into your existing traffic management dashboards and systems.
                    </p>
                </div>
            </div>
        </div>
    </div>
</section>



<div class="w-full h-[1px] relative overflow-hidden bg-gradient-to-r from-red-500 via-pink-500 to-blue-500">
    <div class="scanner-shine"></div>
</div>

<section id="how-it-works" class="relative w-full py-20 sm:py-24 overflow-hidden" style="background: linear-gradient(180deg, #0f111a 0%, #1c1f2a 100%);">
    <!-- Floating background blobs -->
    <div class="absolute top-0 left-1/4 w-96 h-96 bg-purple-500/20 rounded-full filter blur-3xl animate-blob opacity-20"></div>
    <div class="absolute bottom-0 right-1/3 w-96 h-96 bg-cyan-500/20 rounded-full filter blur-3xl animate-blob animation-delay-4000 opacity-20"></div>

    <div class="relative max-w-7xl mx-auto px-4 sm:px-6 lg:px-8 z-10 text-center">
        <h2 class="text-4xl md:text-5xl font-bold text-white mb-8">How It Works</h2>
        <p class="text-gray-400 text-lg max-w-3xl mx-auto mb-16">
            Our AI-powered system turns live traffic feeds into actionable insights in just a few simple steps.
        </p>

        <div class="grid grid-cols-1 md:grid-cols-3 gap-12">
            <!-- Step 1 -->
            <div class="p-6 bg-gray-900/50 rounded-2xl flex flex-col items-center animate-fadeInUp" style="animation-delay: 0.2s;">
                <div class="p-4 mb-4 rounded-full bg-gradient-to-br from-pink-500/40 to-purple-500/40 text-white">
                    <svg xmlns="http://www.w3.org/2000/svg" class="h-10 w-10" fill="none" viewBox="0 0 24 24" stroke="currentColor" stroke-width="2">
                        <path stroke-linecap="round" stroke-linejoin="round" d="M12 8v4l3 3m6-3a9 9 0 11-18 0 9 9 0 0118 0z" />
                    </svg>
                </div>
                <h3 class="text-xl font-bold text-white mb-2">Step 1: Connect Your Camera</h3>
                <p class="text-gray-400 text-center">
                    Input your live camera feed or stream URL to start real-time monitoring instantly.
                </p>
            </div>

            <!-- Step 2 -->
            <div class="p-6 bg-gray-900/50 rounded-2xl flex flex-col items-center animate-fadeInUp" style="animation-delay: 0.4s;">
                <div class="p-4 mb-4 rounded-full bg-gradient-to-br from-blue-500/40 to-cyan-500/40 text-white">
                    <svg xmlns="http://www.w3.org/2000/svg" class="h-10 w-10" fill="none" viewBox="0 0 24 24" stroke="currentColor" stroke-width="2">
                        <path stroke-linecap="round" stroke-linejoin="round" d="M9 19V6h13M5 6h4M5 6v13" />
                    </svg>
                </div>
                <h3 class="text-xl font-bold text-white mb-2">Step 2: AI Analysis</h3>
                <p class="text-gray-400 text-center">
                    Advanced AI detects incidents, congestion, and potential hazards automatically.
                </p>
            </div>

            <!-- Step 3 -->
            <div class="p-6 bg-gray-900/50 rounded-2xl flex flex-col items-center animate-fadeInUp" style="animation-delay: 0.6s;">
                <div class="p-4 mb-4 rounded-full bg-gradient-to-br from-green-500/40 to-emerald-500/40 text-white">
                    <svg xmlns="http://www.w3.org/2000/svg" class="h-10 w-10" fill="none" viewBox="0 0 24 24" stroke="currentColor" stroke-width="2">
                        <path stroke-linecap="round" stroke-linejoin="round" d="M5 13l4 4L19 7" />
                    </svg>
                </div>
                <h3 class="text-xl font-bold text-white mb-2">Step 3: Actionable Alerts</h3>
                <p class="text-gray-400 text-center">
                    Receive instant alerts and integrate the data into your dashboard for smarter traffic decisions.
                </p>
            </div>
        </div>
    </div>
</section>

<div class="w-full h-[1px] relative overflow-hidden bg-gradient-to-r from-red-500 via-pink-500 to-blue-500">
    <div class="scanner-shine"></div>
</div>

<section id="live-demo" class="relative w-full py-20 sm:py-24 overflow-hidden bg-black">
    <!-- Background Elements -->
    <div class="absolute top-1/3 left-10 w-72 h-72 bg-purple-500/10 rounded-full filter blur-3xl animate-blob opacity-20"></div>
    <div class="absolute bottom-1/3 right-10 w-72 h-72 bg-cyan-500/10 rounded-full filter blur-3xl animate-blob animation-delay-4000 opacity-20"></div>

    <div class="relative max-w-7xl mx-auto px-4 sm:px-6 lg:px-8 z-10">
        <div class="text-center mb-16">
            <h2 class="text-4xl md:text-5xl font-bold text-white mb-4">
                See It In Action
            </h2>
            <p class="text-gray-400 text-lg max-w-3xl mx-auto">
                Watch our AI system analyze live traffic footage and detect incidents in real-time.
            </p>
        </div>

        <div class="grid grid-cols-1 lg:grid-cols-2 gap-12 items-center">
            <!-- Demo Video/Stream Container -->
            <div class="relative rounded-2xl overflow-hidden shadow-2xl shadow-cyan-500/10 animate-fadeInUp">
                <div class="aspect-video bg-gray-800 relative">
                    <!-- Placeholder for live video feed -->
                    <div class="absolute inset-0 flex items-center justify-center bg-gradient-to-br from-gray-900 to-black">
                        <div class="text-center">
                            <div class="w-16 h-16 bg-red-500 rounded-full flex items-center justify-center mx-auto mb-4 animate-pulse">
                                <svg class="w-8 h-8 text-white" fill="none" stroke="currentColor" viewBox="0 0 24 24">
                                    <path stroke-linecap="round" stroke-linejoin="round" stroke-width="2" d="M15 10l4.553-2.276A1 1 0 0121 8.618v6.764a1 1 0 01-1.447.894L15 14M5 18h8a2 2 0 002-2V8a2 2 0 00-2-2H5a2 2 0 00-2 2v8a2 2 0 002 2z"/>
                                </svg>
                            </div>
                            <p class="text-gray-400">Live Traffic Analysis Feed</p>
                            <p class="text-sm text-gray-500 mt-2">AI actively monitoring road conditions</p>
                        </div>
                    </div>
                    
                    <!-- AI Detection Overlays -->
                    <div class="absolute top-4 left-4 bg-green-500/90 text-white px-3 py-1 rounded-full text-sm font-semibold backdrop-blur-sm">
                        ✓ Normal Flow
                    </div>
                    <div class="absolute top-4 right-4 bg-blue-500/90 text-white px-3 py-1 rounded-full text-sm font-semibold backdrop-blur-sm">
                        Vehicles: 12
                    </div>
                    
                    <!-- Simulated AI Detection Box -->
                    <div class="absolute bottom-20 left-1/4 border-2 border-red-500 rounded-lg animate-pulse">
                        <div class="bg-red-500 text-white px-2 py-1 text-sm absolute -top-8 left-0">
                            🚨 Incident Detected
                        </div>
                    </div>
                </div>
            </div>

            <!-- Live Metrics Panel -->
            <div class="space-y-6 animate-fadeInUp" style="animation-delay: 0.3s;">
                <div class="bg-gray-900/50 backdrop-blur-sm rounded-2xl p-6 border border-gray-800">
                    <h3 class="text-xl font-bold text-white mb-4">Live Metrics</h3>
                    <div class="grid grid-cols-2 gap-4">
                        <div class="text-center p-4 bg-gray-800/50 rounded-xl">
                            <div class="text-2xl font-bold text-green-400">87%</div>
                            <div class="text-gray-400 text-sm">Flow Efficiency</div>
                        </div>
                        <div class="text-center p-4 bg-gray-800/50 rounded-xl">
                            <div class="text-2xl font-bold text-yellow-400">2</div>
                            <div class="text-gray-400 text-sm">Minor Incidents</div>
                        </div>
                        <div class="text-center p-4 bg-gray-800/50 rounded-xl">
                            <div class="text-2xl font-bold text-blue-400">45s</div>
                            <div class="text-gray-400 text-sm">Avg. Response Time</div>
                        </div>
                        <div class="text-center p-4 bg-gray-800/50 rounded-xl">
                            <div class="text-2xl font-bold text-purple-400">94%</div>
                            <div class="text-gray-400 text-sm">Accuracy Rate</div>
                        </div>
                    </div>
                </div>

                <!-- Alert Feed -->
                <div class="bg-gray-900/50 backdrop-blur-sm rounded-2xl p-6 border border-gray-800">
                    <h3 class="text-xl font-bold text-white mb-4">Recent Alerts</h3>
                    <div class="space-y-3">
                        <div class="flex items-start space-x-3 p-3 bg-red-500/10 border border-red-500/20 rounded-lg">
                            <div class="w-2 h-2 bg-red-500 rounded-full mt-2 animate-pulse"></div>
                            <div>
                                <div class="text-white font-semibold">Stopped Vehicle Detected</div>
                                <div class="text-gray-400 text-sm">Lane 2 - 2 minutes ago</div>
                            </div>
                        </div>
                        <div class="flex items-start space-x-3 p-3 bg-yellow-500/10 border border-yellow-500/20 rounded-lg">
                            <div class="w-2 h-2 bg-yellow-500 rounded-full mt-2"></div>
                            <div>
                                <div class="text-white font-semibold">Congestion Building</div>
                                <div class="text-gray-400 text-sm">Northbound - 5 minutes ago</div>
                            </div>
                        </div>
                        <div class="flex items-start space-x-3 p-3 bg-green-500/10 border border-green-500/20 rounded-lg">
                            <div class="w-2 h-2 bg-green-500 rounded-full mt-2"></div>
                            <div>
                                <div class="text-white font-semibold">Incident Resolved</div>
                                <div class="text-gray-400 text-sm">All lanes clear - 8 minutes ago</div>
                            </div>
                        </div>
                    </div>
                </div>

                <!-- CTA Button -->
                <div class="text-center pt-4">
                    <a href="#analysis-section"
                       class="inline-flex items-center bg-gradient-to-r from-red-500 via-pink-500 to-blue-500 text-white font-bold py-3 px-8 rounded-full transition-transform duration-300 transform hover:scale-105 hover:shadow-xl hover:shadow-pink-500/30">
                        <svg class="w-5 h-5 mr-2" fill="none" stroke="currentColor" viewBox="0 0 24 24">
                            <path stroke-linecap="round" stroke-linejoin="round" stroke-width="2" d="M14.752 11.168l-3.197-2.132A1 1 0 0010 9.87v4.263a1 1 0 001.555.832l3.197-2.132a1 1 0 000-1.664z"/>
                            <path stroke-linecap="round" stroke-linejoin="round" stroke-width="2" d="M21 12a9 9 0 11-18 0 9 9 0 0118 0z"/>
                        </svg>
                        Try With Your Own Feed
                    </a>
                </div>
            </div>
        </div>
    </div>
</section>

<div class="w-full h-[1px] relative overflow-hidden bg-gradient-to-r from-red-500 via-pink-500 to-blue-500">
    <div class="scanner-shine"></div>
</div>

<section id="team" class="relative w-full py-20 sm:py-24 overflow-hidden" style="background: linear-gradient(180deg, #1c1f2a 0%, #0f111a 100%);">
    <!-- Background Elements -->
    <div class="absolute top-20 left-1/4 w-64 h-64 bg-blue-500/10 rounded-full filter blur-3xl animate-blob opacity-20"></div>
    <div class="absolute bottom-20 right-1/4 w-64 h-64 bg-pink-500/10 rounded-full filter blur-3xl animate-blob animation-delay-4000 opacity-20"></div>

    <div class="relative max-w-6xl mx-auto px-4 sm:px-6 lg:px-8 z-10">
        <div class="text-center mb-16">
            <h2 class="text-4xl md:text-5xl font-bold text-white mb-4">
                Meet Our Team
            </h2>
            <p class="text-gray-400 text-lg max-w-3xl mx-auto">
                The passionate developers and researchers behind Wings AI, working to make roads safer through intelligent technology.
            </p>
        </div>

        <div class="grid grid-cols-1 md:grid-cols-2 gap-8 lg:gap-12">
            <!-- Satyam Tomar -->
            <div class="team-card p-px rounded-2xl">
                <div class="h-full w-full bg-gray-900 rounded-2xl p-8 flex flex-col items-center text-center">
                    <div class="relative mb-6">
                        <div class="w-32 h-32 rounded-full bg-gradient-to-r from-blue-500 to-cyan-500 p-1">
                            <img 
                                src="https://satyam-jaat.github.io/My-Portfolio-/me.jpeg" 
                                alt="Satyam Tomar"
                                class="w-full h-full rounded-full object-cover border-4 border-gray-900"
                                onerror="this.src='https://images.unsplash.com/photo-1472099645785-5658abf4ff4e?ixlib=rb-4.0.3&auto=format&fit=facearea&facepad=2&w=256&h=256&q=80'"
                            >
                        </div>
                        <div class="absolute -bottom-2 -right-2 w-10 h-10 bg-blue-500 rounded-full flex items-center justify-center border-4 border-gray-900">
                            <svg class="w-5 h-5 text-white" fill="none" stroke="currentColor" viewBox="0 0 24 24">
                                <path stroke-linecap="round" stroke-linejoin="round" stroke-width="2" d="M13 10V3L4 14h7v7l9-11h-7z"/>
                            </svg>
                        </div>
                    </div>
                    
                    <h3 class="text-2xl font-bold text-white mb-2">Satyam Tomar</h3>
                    
                    <div class="flex flex-wrap gap-2 justify-center mb-4">
                        <span class="bg-blue-500/20 text-blue-300 text-xs px-3 py-1 rounded-full border border-blue-500/30">
                            B.Tech CSE
                        </span>
                        <span class="bg-purple-500/20 text-purple-300 text-xs px-3 py-1 rounded-full border border-purple-500/30">
                            Machine Learning
                        </span>
                        <span class="bg-green-500/20 text-green-300 text-xs px-3 py-1 rounded-full border border-green-500/30">
                            MERN Stack Intern
                        </span>
                    </div>
                    
                    <div class="space-y-3 text-left w-full">
                        <div class="flex items-center text-gray-300">
                            <svg class="w-4 h-4 mr-3 text-blue-400" fill="none" stroke="currentColor" viewBox="0 0 24 24">
                                <path stroke-linecap="round" stroke-linejoin="round" stroke-width="2" d="M12 8v4l3 3m6-3a9 9 0 11-18 0 9 9 0 0118 0z"/>
                            </svg>
                            <span class="text-sm">2+ years MERN Stack Experience</span>
                        </div>
                        <div class="flex items-center text-gray-300">
                            <svg class="w-4 h-4 mr-3 text-green-400" fill="none" stroke="currentColor" viewBox="0 0 24 24">
                                <path stroke-linecap="round" stroke-linejoin="round" stroke-width="2" d="M9 12l2 2 4-4m6 2a9 9 0 11-18 0 9 9 0 0118 0z"/>
                            </svg>
                            <span class="text-sm">ML Contributor - SIH Internal Hackathon</span>
                        </div>
                    </div>
                    
                    <div class="mt-6 pt-6 border-t border-gray-800 w-full">
                        <div class="flex justify-center space-x-4">
                            <a href="#" class="text-gray-400 hover:text-blue-400 transition-colors duration-300">
                                <svg class="w-5 h-5" fill="currentColor" viewBox="0 0 24 24">
                                    <path d="M12 0c-6.626 0-12 5.373-12 12 0 5.302 3.438 9.8 8.207 11.387.599.111.793-.261.793-.577v-2.234c-3.338.726-4.033-1.416-4.033-1.416-.546-1.387-1.333-1.756-1.333-1.756-1.089-.745.083-.729.083-.729 1.205.084 1.839 1.237 1.839 1.237 1.07 1.834 2.807 1.304 3.492.997.107-.775.418-1.305.762-1.604-2.665-.305-5.467-1.334-5.467-5.931 0-1.311.469-2.381 1.236-3.221-.124-.303-.535-1.524.117-3.176 0 0 1.008-.322 3.301 1.23.957-.266 1.983-.399 3.003-.404 1.02.005 2.047.138 3.006.404 2.291-1.552 3.297-1.23 3.297-1.23.653 1.653.242 2.874.118 3.176.77.84 1.235 1.911 1.235 3.221 0 4.609-2.807 5.624-5.479 5.921.43.372.823 1.102.823 2.222v3.293c0 .319.192.694.801.576 4.765-1.589 8.199-6.086 8.199-11.386 0-6.627-5.373-12-12-12z"/>
                                </svg>
                            </a>
                            <a href="#" class="text-gray-400 hover:text-blue-600 transition-colors duration-300">
                                <svg class="w-5 h-5" fill="currentColor" viewBox="0 0 24 24">
                                    <path d="M19 0h-14c-2.761 0-5 2.239-5 5v14c0 2.761 2.239 5 5 5h14c2.762 0 5-2.239 5-5v-14c0-2.761-2.238-5-5-5zm-11 19h-3v-11h3v11zm-1.5-12.268c-.966 0-1.75-.79-1.75-1.764s.784-1.764 1.75-1.764 1.75.79 1.75 1.764-.783 1.764-1.75 1.764zm13.5 12.268h-3v-5.604c0-3.368-4-3.113-4 0v5.604h-3v-11h3v1.765c1.396-2.586 7-2.777 7 2.476v6.759z"/>
                                </svg>
                            </a>
                            
                        </div>
                    </div>
                </div>
            </div>

            <!-- Vishesh Raj -->
            <div class="team-card p-px rounded-2xl" style="animation-delay: 200ms;">
                <div class="h-full w-full bg-gray-900 rounded-2xl p-8 flex flex-col items-center text-center">
                    <div class="relative mb-6">
                        <div class="w-32 h-32 rounded-full bg-gradient-to-r from-pink-500 to-purple-500 p-1">
                            <img 
                                src="https://media.licdn.com/dms/image/v2/D5603AQFBz8mr3Lgv1g/profile-displayphoto-shrink_800_800/B56ZbrsH4AHgAs-/0/1747710935763?e=1762387200&v=beta&t=N1Cm_So9BMzD5xlxISvqlZE-EPRQF7AMymsTdw91zzg" 
                                alt="Vishesh Raj"
                                class="w-full h-full rounded-full object-cover border-4 border-gray-900"
                                onerror="this.src='https://images.unsplash.com/photo-1507003211169-0a1dd7228f2d?ixlib=rb-4.0.3&auto=format&fit=facearea&facepad=2&w=256&h=256&q=80'"
                            >
                        </div>
                        <div class="absolute -bottom-2 -right-2 w-10 h-10 bg-pink-500 rounded-full flex items-center justify-center border-4 border-gray-900">
                            <svg class="w-5 h-5 text-white" fill="none" stroke="currentColor" viewBox="0 0 24 24">
                                <path stroke-linecap="round" stroke-linejoin="round" stroke-width="2" d="M10 20l4-16m4 4l4 4-4 4M6 16l-4-4 4-4"/>
                            </svg>
                        </div>
                    </div>
                    
                    <h3 class="text-2xl font-bold text-white mb-2">Vishesh Raj</h3>
                    
                    <div class="flex flex-wrap gap-2 justify-center mb-4">
                        <span class="bg-pink-500/20 text-pink-300 text-xs px-3 py-1 rounded-full border border-pink-500/30">
                            Full Stack Developer
                        </span>
                        <span class="bg-orange-500/20 text-orange-300 text-xs px-3 py-1 rounded-full border border-orange-500/30">
                            Web Technologies
                        </span>
                        <span class="bg-green-500/20 text-green-300 text-xs px-3 py-1 rounded-full border border-green-500/30">
                            System Architecture
                        </span>
                    </div>
                    
                    <div class="space-y-3 text-left w-full">
                        <div class="flex items-center text-gray-300">
                            <svg class="w-4 h-4 mr-3 text-pink-400" fill="none" stroke="currentColor" viewBox="0 0 24 24">
                                <path stroke-linecap="round" stroke-linejoin="round" stroke-width="2" d="M12 8v4l3 3m6-3a9 9 0 11-18 0 9 9 0 0118 0z"/>
                            </svg>
                            <span class="text-sm">2+ years Full Stack Experience</span>
                        </div>
                        <div class="flex items-center text-gray-300">
                            <svg class="w-4 h-4 mr-3 text-green-400" fill="none" stroke="currentColor" viewBox="0 0 24 24">
                                <path stroke-linecap="round" stroke-linejoin="round" stroke-width="2" d="M9 12l2 2 4-4m6 2a9 9 0 11-18 0 9 9 0 0118 0z"/>
                            </svg>
                            <span class="text-sm">Full Stack Contributor - SIH Internal Hackathon</span>
                        </div>
                    </div>
                    
                    <div class="mt-6 pt-6 border-t border-gray-800 w-full">
                        <div class="flex justify-center space-x-4">
                            <a href="#" class="text-gray-400 hover:text-blue-400 transition-colors duration-300">
                                <svg class="w-5 h-5" fill="currentColor" viewBox="0 0 24 24">
                                    <path d="M12 0c-6.626 0-12 5.373-12 12 0 5.302 3.438 9.8 8.207 11.387.599.111.793-.261.793-.577v-2.234c-3.338.726-4.033-1.416-4.033-1.416-.546-1.387-1.333-1.756-1.333-1.756-1.089-.745.083-.729.083-.729 1.205.084 1.839 1.237 1.839 1.237 1.07 1.834 2.807 1.304 3.492.997.107-.775.418-1.305.762-1.604-2.665-.305-5.467-1.334-5.467-5.931 0-1.311.469-2.381 1.236-3.221-.124-.303-.535-1.524.117-3.176 0 0 1.008-.322 3.301 1.23.957-.266 1.983-.399 3.003-.404 1.02.005 2.047.138 3.006.404 2.291-1.552 3.297-1.23 3.297-1.23.653 1.653.242 2.874.118 3.176.77.84 1.235 1.911 1.235 3.221 0 4.609-2.807 5.624-5.479 5.921.43.372.823 1.102.823 2.222v3.293c0 .319.192.694.801.576 4.765-1.589 8.199-6.086 8.199-11.386 0-6.627-5.373-12-12-12z"/>
                                </svg>
                            </a>
                            <a href="#" class="text-gray-400 hover:text-blue-600 transition-colors duration-300">
                                <svg class="w-5 h-5" fill="currentColor" viewBox="0 0 24 24">
                                    <path d="M19 0h-14c-2.761 0-5 2.239-5 5v14c0 2.761 2.239 5 5 5h14c2.762 0 5-2.239 5-5v-14c0-2.761-2.238-5-5-5zm-11 19h-3v-11h3v11zm-1.5-12.268c-.966 0-1.75-.79-1.75-1.764s.784-1.764 1.75-1.764 1.75.79 1.75 1.764-.783 1.764-1.75 1.764zm13.5 12.268h-3v-5.604c0-3.368-4-3.113-4 0v5.604h-3v-11h3v1.765c1.396-2.586 7-2.777 7 2.476v6.759z"/>
                                </svg>
                            </a>
                            
                        </div>
                    </div>
                </div>
            </div>
        </div>
    </div>
</section>
<style>
    /* Animation for the background blobs */
    @keyframes blob {
        0% { transform: translate(0px, 0px) scale(1); }
        33% { transform: translate(30px, -50px) scale(1.1); }
        66% { transform: translate(-20px, 20px) scale(0.9); }
        100% { transform: translate(0px, 0px) scale(1); }
    }
    .animate-blob { 
        animation: blob 8s infinite ease-in-out; 
    }
    .animation-delay-4000 { 
        animation-delay: 4s; 
    }
    
    /* The main feature card wrapper */
    .feature-card {
        background: rgba(255, 255, 255, 0.05); /* Faint background for the border */
        position: relative;
        opacity: 0; /* Start hidden for scroll animation */
        transform: translateY(30px);
        transition: opacity 0.6s ease-out, transform 0.6s ease-out;
    }
    
    /* The glowing border effect on hover */
    .feature-card::before {
        content: '';
        position: absolute;
        inset: 0;
        border-radius: 1rem; /* same as rounded-2xl */
        padding: 1px; /* border width */
        background: conic-gradient(from var(--angle), transparent 50%, #e879f9, #22d3ee, #e879f9);
        -webkit-mask: 
            linear-gradient(#fff 0 0) content-box,
            linear-gradient(#fff 0 0);
        -webkit-mask-composite: xor;
        mask-composite: exclude;
        animation: rotate 4s linear infinite;
        opacity: 0;
        transition: opacity 0.3s ease-in-out;
    }

    .feature-card:hover::before {
        opacity: 1;
    }

    /* Animation to rotate the conic gradient */
    @property --angle {
        syntax: '<angle>';
        initial-value: 0deg;
        inherits: false;
    }
    @keyframes rotate {
      to { --angle: 360deg; }
    }

    /* Class added by JS when element is in view */
    .is-visible {
        opacity: 1;
        transform: translateY(0);
    }
</style>


<script>
    /* ... (keep all your existing scripts) ... */

    // ✨ New Script for Feature Card Intersection Observer ✨
    if (!window.featureObserverInitialized) {
        window.featureObserverInitialized = true;
        
        const featureCards = document.querySelectorAll('.feature-card');

        const observerOptions = {
            root: null, // observes intersections relative to the viewport
            rootMargin: '0px',
            threshold: 0.1 // trigger when 10% of the element is visible
        };

        const observer = new IntersectionObserver((entries, observer) => {
            entries.forEach(entry => {
                if (entry.isIntersecting) {
                    entry.target.classList.add('is-visible');
                    // Optional: unobserve the element after it has become visible
                    // observer.unobserve(entry.target); 
                }
            });
        }, observerOptions);

        featureCards.forEach(card => {
            observer.observe(card);
        });
    }
</script>


<style>
    /* Entrance animations */
    @keyframes fadeInUp {
        from { opacity: 0; transform: translateY(20px); }
        to { opacity: 1; transform: translateY(0); }
    }
    .animate-fadeInUp {
        animation: fadeInUp 1s ease-out forwards;
        opacity: 0; 
    }

    /* Keyframes for the scanning line effect */
    @keyframes scan {
        0% { transform: translateX(-100%) skewX(-20deg); }
        100% { transform: translateX(600%); }
    }
    .scanner-shine {
        position: absolute; top: 0; left: 0;
        width: 20%; height: 100%;
        background: linear-gradient(to right,
            rgba(255, 255, 255, 0) 0%,
            rgba(255, 255, 255, 0.35) 50%,
            rgba(255, 255, 255, 0) 100%
        );
        filter: blur(3px);
        animation: scan 3.5s infinite linear;
        animation-delay: 1s;
    }
    /* Set z-index for particles canvas */
    #particles-js {
        position: absolute;
        width: 100%;
        height: 100%;
        z-index: 0;
    }
</style>

<script src="https://cdn.jsdelivr.net/npm/particles.js@2.0.0/particles.min.js"></script>

<script>
// --- HERO TYPING SCRIPT ---
if (!window.heroScriptInitialized) {
    window.heroScriptInitialized = true;
    const texts = [ "Start Your Safe Journey", "Navigate the Skies with Confidence", "AI-Powered Protection at Every Turn", "Experience Smarter, Safer Travel" ];
    const typingElement = document.getElementById("typing-text");
    let lineIndex = 0, charIndex = 0;
    const typingDelay = 100, lineDelay = 2000;

    function typeLine() {
        if (typingElement && charIndex < texts[lineIndex].length) {
            typingElement.childNodes[0].nodeValue += texts[lineIndex].charAt(charIndex);
            charIndex++;
            setTimeout(typeLine, typingDelay);
        } else { setTimeout(eraseLine, lineDelay); }
    }

    function eraseLine() {
        if (typingElement && charIndex > 0) {
            typingElement.childNodes[0].nodeValue = texts[lineIndex].substring(0, charIndex - 1);
            charIndex--;
            setTimeout(eraseLine, 50);
        } else {
            lineIndex = (lineIndex + 1) % texts.length;
            setTimeout(typeLine, 500);
        }
    }
    
    if (typingElement) {
        typingElement.appendChild(document.createTextNode(''));
        const cursorSpan = document.createElement('span');
        cursorSpan.style.cssText = "border-left: 2px solid white; margin-left: 5px; animation: blink 1s step-end infinite;";
        if (!document.querySelector('#blink-style')) {
            const styleSheet = document.createElement("style");
            styleSheet.id = 'blink-style';
            styleSheet.innerText = `@keyframes blink { from, to { border-color: transparent } 50% { border-color: white; } }`;
            document.head.appendChild(styleSheet);
        }
        typingElement.appendChild(cursorSpan);
        setTimeout(typeLine, 1200);
    }
}

// --- PARTICLES.JS INITIALIZATION SCRIPT ---
if (document.getElementById('particles-js')) {
    particlesJS('particles-js', {
        "particles": {
            "number": { "value": 80, "density": { "enable": true, "value_area": 800 } },
            "color": { "value": "#ffffff" },
            "shape": { "type": "circle", "stroke": { "width": 0, "color": "#000000" } },
            "opacity": { "value": 0.5, "random": false, "anim": { "enable": false } },
            "size": { "value": 3, "random": true, "anim": { "enable": false } },
            "line_linked": { "enable": true, "distance": 150, "color": "#ffffff", "opacity": 0.2, "width": 1 },
            "move": { "enable": true, "speed": 2, "direction": "none", "random": false, "straight": false, "out_mode": "out", "bounce": false }
        },
        "interactivity": {
            "detect_on": "canvas",
            "events": { "onhover": { "enable": true, "mode": "grab" }, "onclick": { "enable": true, "mode": "push" }, "resize": true },
            "modes": { "grab": { "distance": 140, "line_linked": { "opacity": 0.5 } }, "push": { "particles_nb": 4 } }
        },
        "retina_detect": true
    });
}
</script><|MERGE_RESOLUTION|>--- conflicted
+++ resolved
@@ -5,7 +5,7 @@
     <img class="absolute inset-0 w-full h-full object-cover z-0 opacity-90" src="/beautiful-starry-sky-town.jpg" alt="Starry sky over a town">
     
     <div class="relative z-20 text-center p-4">
-        <h1 class="text-6xl sm:text-7xl md:text-9xl font-black uppercase text-transparent bg-clip-text bg-gradient-to-r from-gray-600 via-white to-blue-700 tracking-tighter leading-none animate-fadeInUp" style="animation-delay: 0.2s;">
+        <h1 class="text-6xl sm:text-7xl md:text-[7rem] lg:text-[9rem] font-black uppercase text-transparent bg-clip-text bg-gradient-to-r from-gray-600 via-white to-blue-700 tracking-tighter leading-none animate-fadeInUp" style="animation-delay: 0.2s;">
             Wings AI
         </h1>
         
@@ -19,7 +19,6 @@
         </p>
         
         <div class="mt-12 animate-fadeInUp" style="animation-delay: 0.8s;">
-<<<<<<< HEAD
            <%if(user){%>
                  <a href="/analysis"
                     class="bg-white/10 backdrop-blur-md border border-white/20 text-white font-semibold py-3 px-8 rounded-full 
@@ -35,23 +34,6 @@
                         Sign In</I>
                 </a>
             <%}%>
-=======
-            <%if(user){%>
-                <a href="/analysis"
-                   class="bg-white/10 backdrop-blur-md border border-white/20 text-white font-semibold py-3 px-8 rounded-full 
-                           transition-all duration-300 ease-in-out
-                           hover:bg-white/20 hover:border-white/30 transform hover:scale-105 hover:shadow-lg hover:shadow-cyan-500/20">
-                       Explore Features
-               </a>
-           <%}else{%>
-               <a href="/login"
-                   class="bg-white/10 backdrop-blur-md border border-white/20 text-white font-semibold py-3 px-8 rounded-full 
-                           transition-all duration-300 ease-in-out
-                           hover:bg-white/20 hover:border-white/30 transform hover:scale-105 hover:shadow-lg hover:shadow-cyan-500/20">
-                       Sign In</I>
-               </a>
-           <%}%>
->>>>>>> f9fd2ddf
         </div>
     </div>
 </div>
@@ -83,10 +65,6 @@
                     class="w-full bg-gray-800/50 backdrop-blur-sm border border-gray-700 text-white placeholder-gray-500 text-lg rounded-full py-4 pl-12 pr-4 focus:outline-none focus:ring-2 focus:ring-pink-500 transition-all duration-300"
                 >
             </div>
-<<<<<<< HEAD
-
-=======
->>>>>>> f9fd2ddf
             <%const buttonColor = user ? "bg-gradient-to-r from-red-500 via-pink-500 to-blue-500 text-white":"bg-gradient-to-r from-gray-300 via-white to-blue-500 text-black"%>
 
             <button 
@@ -209,11 +187,6 @@
     </div>
 </section>
 
-
-
-<div class="w-full h-[1px] relative overflow-hidden bg-gradient-to-r from-red-500 via-pink-500 to-blue-500">
-    <div class="scanner-shine"></div>
-</div>
 
 <section id="how-it-works" class="relative w-full py-20 sm:py-24 overflow-hidden" style="background: linear-gradient(180deg, #0f111a 0%, #1c1f2a 100%);">
     <!-- Floating background blobs -->

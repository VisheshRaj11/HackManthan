import express from "express";
import methodOverride from "method-override";
import ejsMate from "ejs-mate";
import path from "path";
import { fileURLToPath } from "url";
import fetch from "node-fetch";
import cors from "cors";
import dotenv from "dotenv";
import { userRouter } from "./routes/user.route.js";
import cookieParser from "cookie-parser";
import mongoose from "mongoose";
import jwt from "jsonwebtoken";
import { User } from "./models/user.model.js";
import passport from "passport";
import { Strategy as GoogleStrategy } from "passport-google-oauth20";

dotenv.config();

// Fix for __dirname in ES modules
const __filename = fileURLToPath(import.meta.url);
const __dirname = path.dirname(__filename);

const app = express();

// View engine setup
app.set("view engine", "ejs");
app.set("views", path.join(__dirname, "views"));
app.engine("ejs", ejsMate);

// Middleware
app.use(express.json({ limit: "10mb" }));
app.use(cors());
app.use(express.urlencoded({ extended: true }));
app.use(express.static(path.join(__dirname, "public")));
app.use(methodOverride("_method"));
app.use(cookieParser());

// --- Middleware: Attach user from JWT ---
app.use(async (req, res, next) => {
  try {
    const token = req.cookies.token;
    if (!token) {
      res.locals.user = null;
      return next();
    }

    const decoded = jwt.verify(token, process.env.JWT_SECRET);
    const user = await User.findById(decoded.id).select("-password");
    res.locals.user = user || null;
    next();
  } catch (error) {
    res.locals.user = null;
    next();
  }
});

// --- Passport Google OAuth setup ---
passport.use(
  new GoogleStrategy(
    {
      clientID: process.env.GOOGLE_CLIENT_ID,
      clientSecret: process.env.GOOGLE_CLIENT_SECRET,
      callbackURL: "/auth/google/callback",
    },
    async (accessToken, refreshToken, profile, done) => {
      try {
        let currentUser = await User.findOne({ googleId: profile.id });
        if (currentUser) {
          return done(null, currentUser);
        }
        const newUser = await new User({
          googleId: profile.id,
          username: profile.displayName,
          email: profile.emails[0].value,
          imageUrl: profile.photos[0].value,
        }).save();
        done(null, newUser);
      } catch (error) {
        done(error, null);
      }
    }
  )
);

app.use(passport.initialize()); // ✅ no session, since JWT is used

// --- Routes ---
app.get("/", (req, res) => {
  res.render("home");
});

app.get("/login", (req, res) => {
  res.render("includes/login");
});

app.get("/signup", (req, res) => {
  res.render("includes/signup");
});

// Google Auth routes
app.get("/auth/google", passport.authenticate("google", { scope: ["profile", "email"] }));

app.get(
  "/auth/google/callback",
  passport.authenticate("google", { failureRedirect: "/login", session: false }),
  (req, res) => {
    const token = jwt.sign({ id: req.user._id }, process.env.JWT_SECRET, { expiresIn: "7d" });
    res.cookie("token", token, { httpOnly: true });
    res.redirect("/");
  }
);

app.get("/logout", (req, res) => {
  res.clearCookie("token");
  res.redirect("/");
});

// User routes
app.use("/user", userRouter);

app.get("/analysis", (req, res) => {
  const videoUrl = req.query.videoUrl || "";
  res.render("includes/analysis", { videoUrl });
});

app.get("/yourway", (req, res) => {
  res.render("includes/yourway", {
    GOOGLE_MAPS_API_KEY: process.env.GOOGLE_MAPS_API_KEY,
  });
});

<<<<<<< HEAD
// --- Gemini API Route ---
=======
>>>>>>> 7c0f352e
app.post("/ask-question", async (req, res) => {
  try {
    const { question, frame } = req.body;

    if (!question || !frame) {
      return res.status(400).json({ error: "Missing question or frame data." });
    }

    const GEMINI_API_KEY = process.env.GEMINI_API_KEY;
    if (!GEMINI_API_KEY) {
      return res.status(500).json({ error: "Gemini API key is not configured." });
    }
    
    // --- 🧠 NEW PROMPT LOGIC 🧠 ---
    // The AI is now instructed to ALWAYS describe the scene,
    // but to add a special keyword at the end if a critical event is found.
    const priorityPrompt = `You are an AI assistant monitoring a road traffic camera feed. Your task is to answer the user's question about the scene.

CRITICAL RULE: If your analysis of the image reveals a car accident, physical fight, severe traffic jam, or an injured person, you MUST describe the scene and then you MUST append the special keyword "yyeess" at the very end of your response.

Example of an alert: "A two-car collision is visible in the center of the road. yyeess"
Example of a normal response: "The traffic is flowing smoothly under a clear sky."

Now, answer this question: "${question}"`;

    const apiUrl = `https://generativelanguage.googleapis.com/v1beta/models/gemini-2.5-pro:generateContent?key=${GEMINI_API_KEY}`;

    const response = await fetch(apiUrl, {
      method: "POST",
      headers: { "Content-Type": "application/json" },
      body: JSON.stringify({
        contents: [
          {
            parts: [
              { text: priorityPrompt },
              { inline_data: { mime_type: "image/jpeg", data: frame } },
            ],
          },
        ],
      }),
    });

    if (!response.ok) {
      const errorData = await response.json();
      console.error("Gemini API Error:", errorData);
      return res.status(response.status).json({ error: errorData.error?.message || "AI error" });
    }

    const data = await response.json();
    
    const answer =
<<<<<<< HEAD
      data?.candidates?.[0]?.content?.parts?.[0]?.text || "Sorry, I couldn't get a clear answer.";
=======
      data?.candidates?.[0]?.content?.parts?.[0]?.text.trim() ||
      "Sorry, I couldn't get a clear answer.";
>>>>>>> 7c0f352e

    // --- 🚨 NEW KEYWORD CHECK LOGIC 🚨 ---
    const alertKeyword = 'yyeess';

    if (answer.includes(alertKeyword)) {
        // If the keyword is found, remove it from the text before sending
        // it to the user and set the alert flag to true.
        const cleanAnswer = answer.replace(alertKeyword, '').trim();
        res.json({ answer: cleanAnswer, alert: true });
    } else {
        // Otherwise, send the answer normally.
        res.json({ answer: answer, alert: false });
    }

  } catch (err) {
    console.error("Error in /ask-question:", err.message);
    res.status(500).json({ error: "An internal server error occurred." });
  }
});

// --- Start server ---
const PORT = process.env.PORT || 8080;

mongoose
  .connect(process.env.MONGO_URI)
  .then(() => {
    console.log("✅ Connected to MongoDB");
    app.listen(PORT, () => {
      console.log(`✅ Server running at http://localhost:${PORT}`);
    });
  })
  .catch((err) => {
    console.error("❌ MongoDB connection error:", err);
  });<|MERGE_RESOLUTION|>--- conflicted
+++ resolved
@@ -129,10 +129,7 @@
   });
 });
 
-<<<<<<< HEAD
 // --- Gemini API Route ---
-=======
->>>>>>> 7c0f352e
 app.post("/ask-question", async (req, res) => {
   try {
     const { question, frame } = req.body;
@@ -184,12 +181,7 @@
     const data = await response.json();
     
     const answer =
-<<<<<<< HEAD
-      data?.candidates?.[0]?.content?.parts?.[0]?.text || "Sorry, I couldn't get a clear answer.";
-=======
-      data?.candidates?.[0]?.content?.parts?.[0]?.text.trim() ||
-      "Sorry, I couldn't get a clear answer.";
->>>>>>> 7c0f352e
+      data?.candidates?.[0]?.content?.parts?.[0]?.text.trim() || "Sorry, I couldn't get a clear answer.";
 
     // --- 🚨 NEW KEYWORD CHECK LOGIC 🚨 ---
     const alertKeyword = 'yyeess';
